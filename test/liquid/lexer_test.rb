require 'test_helper'

class LexerTest < Test::Unit::TestCase
  include Liquid

  def test_strings
    tokens = Lexer.new(%! 'this is a test""' "wat 'lol'"!).tokenize
<<<<<<< HEAD
    assert_equal [Token.new(:string,%!'this is a test""'!), Token.new(:string, %!"wat 'lol'"!), Token.new(:end_of_string)], tokens
=======
    assert_equal [[:string,%!'this is a test""'!], [:string, %!"wat 'lol'"!], [:end_of_string]], tokens
>>>>>>> bf53e517
  end

  def test_integer
    tokens = Lexer.new('hi 50').tokenize
<<<<<<< HEAD
    assert_equal [Token.new(:id,'hi'), Token.new(:integer, '50'), Token.new(:end_of_string)], tokens
=======
    assert_equal [[:id,'hi'], [:integer, '50'], [:end_of_string]], tokens
>>>>>>> bf53e517
  end

  def test_float
    tokens = Lexer.new('hi 5.0').tokenize
<<<<<<< HEAD
    assert_equal [Token.new(:id,'hi'), Token.new(:float, '5.0'), Token.new(:end_of_string)], tokens
=======
    assert_equal [[:id,'hi'], [:float, '5.0'], [:end_of_string]], tokens
>>>>>>> bf53e517
  end

  def test_comparison
    tokens = Lexer.new('== <> contains').tokenize
<<<<<<< HEAD
    assert_equal [Token.new(:comparison,'=='), Token.new(:comparison, '<>'), Token.new(:comparison, 'contains'), Token.new(:end_of_string)], tokens
=======
    assert_equal [[:comparison,'=='], [:comparison, '<>'], [:comparison, 'contains'], [:end_of_string]], tokens
>>>>>>> bf53e517
  end

  def test_specials
    tokens = Lexer.new('| .:').tokenize
<<<<<<< HEAD
    assert_equal [Token.new(:pipe, '|'), Token.new(:dot, '.'), Token.new(:colon, ':'), Token.new(:end_of_string)], tokens
    tokens = Lexer.new('[,]').tokenize
    assert_equal [Token.new(:open_square, '['), Token.new(:comma, ','), Token.new(:close_square, ']'), Token.new(:end_of_string)], tokens
=======
    assert_equal [[:pipe, '|'], [:dot, '.'], [:colon, ':'], [:end_of_string]], tokens
    tokens = Lexer.new('[,]').tokenize
    assert_equal [[:open_square, '['], [:comma, ','], [:close_square, ']'], [:end_of_string]], tokens
>>>>>>> bf53e517
  end

  def test_fancy_identifiers
    tokens = Lexer.new('hi! five?').tokenize
<<<<<<< HEAD
    assert_equal [Token.new(:id,'hi!'), Token.new(:id, 'five?'), Token.new(:end_of_string)], tokens
=======
    assert_equal [[:id,'hi!'], [:id, 'five?'], [:end_of_string]], tokens
>>>>>>> bf53e517
  end

  def test_whitespace
    tokens = Lexer.new("five|\n\t ==").tokenize
<<<<<<< HEAD
    assert_equal [Token.new(:id,'five'), Token.new(:pipe, '|'), Token.new(:comparison, '=='), Token.new(:end_of_string)], tokens
=======
    assert_equal [[:id,'five'], [:pipe, '|'], [:comparison, '=='], [:end_of_string]], tokens
>>>>>>> bf53e517
  end

  def test_unexpected_character
    assert_raises(SyntaxError) do
      Lexer.new("%").tokenize
    end
  end
<<<<<<< HEAD

  def test_next_token
    l = Lexer.new('hi 5.0')
    assert_equal Token.new(:id, 'hi'), l.next_token
    assert_equal Token.new(:float, '5.0'), l.next_token
    assert_nil l.next_token
  end
=======
>>>>>>> bf53e517
end<|MERGE_RESOLUTION|>--- conflicted
+++ resolved
@@ -5,69 +5,39 @@
 
   def test_strings
     tokens = Lexer.new(%! 'this is a test""' "wat 'lol'"!).tokenize
-<<<<<<< HEAD
-    assert_equal [Token.new(:string,%!'this is a test""'!), Token.new(:string, %!"wat 'lol'"!), Token.new(:end_of_string)], tokens
-=======
     assert_equal [[:string,%!'this is a test""'!], [:string, %!"wat 'lol'"!], [:end_of_string]], tokens
->>>>>>> bf53e517
   end
 
   def test_integer
     tokens = Lexer.new('hi 50').tokenize
-<<<<<<< HEAD
-    assert_equal [Token.new(:id,'hi'), Token.new(:integer, '50'), Token.new(:end_of_string)], tokens
-=======
     assert_equal [[:id,'hi'], [:integer, '50'], [:end_of_string]], tokens
->>>>>>> bf53e517
   end
 
   def test_float
     tokens = Lexer.new('hi 5.0').tokenize
-<<<<<<< HEAD
-    assert_equal [Token.new(:id,'hi'), Token.new(:float, '5.0'), Token.new(:end_of_string)], tokens
-=======
     assert_equal [[:id,'hi'], [:float, '5.0'], [:end_of_string]], tokens
->>>>>>> bf53e517
   end
 
   def test_comparison
     tokens = Lexer.new('== <> contains').tokenize
-<<<<<<< HEAD
-    assert_equal [Token.new(:comparison,'=='), Token.new(:comparison, '<>'), Token.new(:comparison, 'contains'), Token.new(:end_of_string)], tokens
-=======
     assert_equal [[:comparison,'=='], [:comparison, '<>'], [:comparison, 'contains'], [:end_of_string]], tokens
->>>>>>> bf53e517
   end
 
   def test_specials
     tokens = Lexer.new('| .:').tokenize
-<<<<<<< HEAD
-    assert_equal [Token.new(:pipe, '|'), Token.new(:dot, '.'), Token.new(:colon, ':'), Token.new(:end_of_string)], tokens
-    tokens = Lexer.new('[,]').tokenize
-    assert_equal [Token.new(:open_square, '['), Token.new(:comma, ','), Token.new(:close_square, ']'), Token.new(:end_of_string)], tokens
-=======
     assert_equal [[:pipe, '|'], [:dot, '.'], [:colon, ':'], [:end_of_string]], tokens
     tokens = Lexer.new('[,]').tokenize
     assert_equal [[:open_square, '['], [:comma, ','], [:close_square, ']'], [:end_of_string]], tokens
->>>>>>> bf53e517
   end
 
   def test_fancy_identifiers
     tokens = Lexer.new('hi! five?').tokenize
-<<<<<<< HEAD
-    assert_equal [Token.new(:id,'hi!'), Token.new(:id, 'five?'), Token.new(:end_of_string)], tokens
-=======
     assert_equal [[:id,'hi!'], [:id, 'five?'], [:end_of_string]], tokens
->>>>>>> bf53e517
   end
 
   def test_whitespace
     tokens = Lexer.new("five|\n\t ==").tokenize
-<<<<<<< HEAD
-    assert_equal [Token.new(:id,'five'), Token.new(:pipe, '|'), Token.new(:comparison, '=='), Token.new(:end_of_string)], tokens
-=======
     assert_equal [[:id,'five'], [:pipe, '|'], [:comparison, '=='], [:end_of_string]], tokens
->>>>>>> bf53e517
   end
 
   def test_unexpected_character
@@ -75,14 +45,4 @@
       Lexer.new("%").tokenize
     end
   end
-<<<<<<< HEAD
-
-  def test_next_token
-    l = Lexer.new('hi 5.0')
-    assert_equal Token.new(:id, 'hi'), l.next_token
-    assert_equal Token.new(:float, '5.0'), l.next_token
-    assert_nil l.next_token
-  end
-=======
->>>>>>> bf53e517
 end