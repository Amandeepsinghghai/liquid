require File.dirname(__FILE__) + '/helper'


class StandardTagTest < Test::Unit::TestCase
  include Liquid


  def test_tag
    tag = Tag.new('tag', [], [])
    assert_equal 'liquid::tag', tag.name
    assert_equal '', tag.render(Context.new)
  end

  def test_no_transform
    assert_template_result('this text should come out of the template without change...',
                           'this text should come out of the template without change...')
    assert_template_result('blah','blah')
    assert_template_result('<blah>','<blah>')
    assert_template_result('|,.:','|,.:')
    assert_template_result('','')

    text = %|this shouldnt see any transformation either but has multiple lines
              as you can clearly see here ...|
    assert_template_result(text,text)
  end

  def test_has_a_block_which_does_nothing
    assert_template_result(%|the comment block should be removed  .. right?|,
                           %|the comment block should be removed {%comment%} be gone.. {%endcomment%} .. right?|)

    assert_template_result('','{%comment%}{%endcomment%}')
    assert_template_result('','{%comment%}{% endcomment %}')
    assert_template_result('','{% comment %}{%endcomment%}')
    assert_template_result('','{% comment %}{% endcomment %}')
    assert_template_result('','{%comment%}comment{%endcomment%}')
    assert_template_result('','{% comment %}comment{% endcomment %}')

    assert_template_result('foobar','foo{%comment%}comment{%endcomment%}bar')
    assert_template_result('foobar','foo{% comment %}comment{% endcomment %}bar')
    assert_template_result('foobar','foo{%comment%} comment {%endcomment%}bar')
    assert_template_result('foobar','foo{% comment %} comment {% endcomment %}bar')

    assert_template_result('foo  bar','foo {%comment%} {%endcomment%} bar')
    assert_template_result('foo  bar','foo {%comment%}comment{%endcomment%} bar')
    assert_template_result('foo  bar','foo {%comment%} comment {%endcomment%} bar')

    assert_template_result('foobar','foo{%comment%}
                                     {%endcomment%}bar')
  end

  def test_for
    assert_template_result(' yo  yo  yo  yo ','{%for item in array%} yo {%endfor%}','array' => [1,2,3,4])
    assert_template_result('yoyo','{%for item in array%}yo{%endfor%}','array' => [1,2])
    assert_template_result(' yo ','{%for item in array%} yo {%endfor%}','array' => [1])
    assert_template_result('','{%for item in array%}{%endfor%}','array' => [1,2])
    expected = <<HERE

  yo

  yo

  yo

HERE
    template = <<HERE
{%for item in array%}
  yo
{%endfor%}
HERE
    assert_template_result(expected,template,'array' => [1,2,3])
  end

  def test_for_with_range
    assert_template_result(' 1  2  3 ','{%for item in (1..3) %} {{item}} {%endfor%}')
  end

  def test_for_with_variable
    assert_template_result(' 1  2  3 ','{%for item in array%} {{item}} {%endfor%}','array' => [1,2,3])
    assert_template_result('123','{%for item in array%}{{item}}{%endfor%}','array' => [1,2,3])
    assert_template_result('123','{% for item in array %}{{item}}{% endfor %}','array' => [1,2,3])
    assert_template_result('abcd','{%for item in array%}{{item}}{%endfor%}','array' => ['a','b','c','d'])
    assert_template_result('a b c','{%for item in array%}{{item}}{%endfor%}','array' => ['a',' ','b',' ','c'])
    assert_template_result('abc','{%for item in array%}{{item}}{%endfor%}','array' => ['a','','b','','c'])
  end

  def test_for_helpers
    assigns = {'array' => [1,2,3] }
    assert_template_result(' 1/3  2/3  3/3 ','{%for item in array%} {{forloop.index}}/{{forloop.length}} {%endfor%}',assigns)
    assert_template_result(' 1  2  3 ','{%for item in array%} {{forloop.index}} {%endfor%}',assigns)
    assert_template_result(' 0  1  2 ','{%for item in array%} {{forloop.index0}} {%endfor%}',assigns)
    assert_template_result(' 2  1  0 ','{%for item in array%} {{forloop.rindex0}} {%endfor%}',assigns)
    assert_template_result(' 3  2  1 ','{%for item in array%} {{forloop.rindex}} {%endfor%}',assigns)
    assert_template_result(' true  false  false ','{%for item in array%} {{forloop.first}} {%endfor%}',assigns)
    assert_template_result(' false  false  true ','{%for item in array%} {{forloop.last}} {%endfor%}',assigns)
  end

  def test_for_and_if
    assigns = {'array' => [1,2,3] }
    assert_template_result('+--', '{%for item in array%}{% if forloop.first %}+{% else %}-{% endif %}{%endfor%}', assigns)
  end
<<<<<<< HEAD
    
=======

  def test_for_with_filtered_expressions
    assert_template_result('abc','{% for letter in letters|sort %}{{ letter }}{% endfor %}', 'letters' => %w{c b a})
  end

>>>>>>> 37e913f7
  def test_limiting
    assigns = {'array' => [1,2,3,4,5,6,7,8,9,0]}
    assert_template_result('12','{%for i in array limit:2 %}{{ i }}{%endfor%}',assigns)
    assert_template_result('1234','{%for i in array limit:4 %}{{ i }}{%endfor%}',assigns)
    assert_template_result('3456','{%for i in array limit:4 offset:2 %}{{ i }}{%endfor%}',assigns)
    assert_template_result('3456','{%for i in array limit: 4 offset: 2 %}{{ i }}{%endfor%}',assigns)
  end

  def test_dynamic_variable_limiting
    assigns = {'array' => [1,2,3,4,5,6,7,8,9,0]}
    assigns['limit'] = 2
    assigns['offset'] = 2
    assert_template_result('34','{%for i in array limit: limit offset: offset %}{{ i }}{%endfor%}',assigns)
  end

  def test_nested_for
    assigns = {'array' => [[1,2],[3,4],[5,6]] }
    assert_template_result('123456','{%for item in array%}{%for i in item%}{{ i }}{%endfor%}{%endfor%}',assigns)
  end

  def test_offset_only
    assigns = {'array' => [1,2,3,4,5,6,7,8,9,0]}
    assert_template_result('890','{%for i in array offset:7 %}{{ i }}{%endfor%}',assigns)
  end

  def test_pause_resume
    assigns = {'array' => {'items' => [1,2,3,4,5,6,7,8,9,0]}}
    markup = <<-MKUP
      {%for i in array.items limit: 3 %}{{i}}{%endfor%}
      next
      {%for i in array.items offset:continue limit: 3 %}{{i}}{%endfor%}
      next
      {%for i in array.items offset:continue limit: 3 %}{{i}}{%endfor%}
      MKUP
    expected = <<-XPCTD
      123
      next
      456
      next
      789
      XPCTD
    assert_template_result(expected,markup,assigns)
  end

  def test_pause_resume_limit
    assigns = {'array' => {'items' => [1,2,3,4,5,6,7,8,9,0]}}
    markup = <<-MKUP
      {%for i in array.items limit:3 %}{{i}}{%endfor%}
      next
      {%for i in array.items offset:continue limit:3 %}{{i}}{%endfor%}
      next
      {%for i in array.items offset:continue limit:1 %}{{i}}{%endfor%}
      MKUP
    expected = <<-XPCTD
      123
      next
      456
      next
      7
      XPCTD
    assert_template_result(expected,markup,assigns)
  end

  def test_pause_resume_BIG_limit
    assigns = {'array' => {'items' => [1,2,3,4,5,6,7,8,9,0]}}
    markup = <<-MKUP
      {%for i in array.items limit:3 %}{{i}}{%endfor%}
      next
      {%for i in array.items offset:continue limit:3 %}{{i}}{%endfor%}
      next
      {%for i in array.items offset:continue limit:1000 %}{{i}}{%endfor%}
      MKUP
    expected = <<-XPCTD
      123
      next
      456
      next
      7890
      XPCTD
      assert_template_result(expected,markup,assigns)
  end


  def test_pause_resume_BIG_offset
    assigns = {'array' => {'items' => [1,2,3,4,5,6,7,8,9,0]}}
    markup = %q({%for i in array.items limit:3 %}{{i}}{%endfor%}
      next
      {%for i in array.items offset:continue limit:3 %}{{i}}{%endfor%}
      next
      {%for i in array.items offset:continue limit:3 offset:1000 %}{{i}}{%endfor%})
    expected = %q(123
      next
      456
      next
      )
      assert_template_result(expected,markup,assigns)
  end

  def test_assign
    assigns = {'var' => 'content' }
    assert_template_result('var2:  var2:content','var2:{{var2}} {%assign var2 = var%} var2:{{var2}}',assigns)

  end

  def test_hyphenated_assign
    assigns = {'a-b' => '1' }
    assert_template_result('a-b:1 a-b:2','a-b:{{a-b}} {%assign a-b = 2 %}a-b:{{a-b}}',assigns)

  end

  def test_assign_with_colon_and_spaces
    assigns = {'var' => {'a:b c' => {'paged' => '1' }}}
    assert_template_result('var2: 1','{%assign var2 = var["a:b c"].paged %}var2: {{var2}}',assigns)
  end

  def test_capture
    assigns = {'var' => 'content' }
    assert_template_result('content foo content foo ','{{ var2 }}{% capture var2 %}{{ var }} foo {% endcapture %}{{ var2 }}{{ var2 }}', assigns)
  end

  def test_capture_detects_bad_syntax
    assert_raise(SyntaxError) do
      assert_template_result('content foo content foo ','{{ var2 }}{% capture %}{{ var }} foo {% endcapture %}{{ var2 }}{{ var2 }}', {'var' => 'content' })
    end
  end

  def test_case
    assigns = {'condition' => 2 }
    assert_template_result(' its 2 ','{% case condition %}{% when 1 %} its 1 {% when 2 %} its 2 {% endcase %}', assigns)

    assigns = {'condition' => 1 }
    assert_template_result(' its 1 ','{% case condition %}{% when 1 %} its 1 {% when 2 %} its 2 {% endcase %}', assigns)

    assigns = {'condition' => 3 }
    assert_template_result('','{% case condition %}{% when 1 %} its 1 {% when 2 %} its 2 {% endcase %}', assigns)

    assigns = {'condition' => "string here" }
    assert_template_result(' hit ','{% case condition %}{% when "string here" %} hit {% endcase %}', assigns)

    assigns = {'condition' => "bad string here" }
    assert_template_result('','{% case condition %}{% when "string here" %} hit {% endcase %}', assigns)
  end

  def test_case_with_else

    assigns = {'condition' => 5 }
    assert_template_result(' hit ','{% case condition %}{% when 5 %} hit {% else %} else {% endcase %}', assigns)

    assigns = {'condition' => 6 }
    assert_template_result(' else ','{% case condition %}{% when 5 %} hit {% else %} else {% endcase %}', assigns)

    assigns = {'condition' => 6 }
    assert_template_result(' else ','{% case condition %} {% when 5 %} hit {% else %} else {% endcase %}', assigns)


  end

  def test_case_on_size
    assert_template_result('',     '{% case a.size %}{% when 1 %}1{% when 2 %}2{% endcase %}', 'a' => [])
    assert_template_result('1' ,   '{% case a.size %}{% when 1 %}1{% when 2 %}2{% endcase %}', 'a' => [1])
    assert_template_result('2' ,   '{% case a.size %}{% when 1 %}1{% when 2 %}2{% endcase %}', 'a' => [1, 1])
    assert_template_result('',     '{% case a.size %}{% when 1 %}1{% when 2 %}2{% endcase %}', 'a' => [1, 1, 1])
    assert_template_result('',     '{% case a.size %}{% when 1 %}1{% when 2 %}2{% endcase %}', 'a' => [1, 1, 1, 1])
    assert_template_result('',     '{% case a.size %}{% when 1 %}1{% when 2 %}2{% endcase %}', 'a' => [1, 1, 1, 1, 1])
  end

  def test_case_on_size_with_else
    assert_template_result('else', '{% case a.size %}{% when 1 %}1{% when 2 %}2{% else %}else{% endcase %}', 'a' => [])
    assert_template_result('1',    '{% case a.size %}{% when 1 %}1{% when 2 %}2{% else %}else{% endcase %}', 'a' => [1])
    assert_template_result('2',    '{% case a.size %}{% when 1 %}1{% when 2 %}2{% else %}else{% endcase %}', 'a' => [1, 1])
    assert_template_result('else', '{% case a.size %}{% when 1 %}1{% when 2 %}2{% else %}else{% endcase %}', 'a' => [1, 1, 1])
    assert_template_result('else', '{% case a.size %}{% when 1 %}1{% when 2 %}2{% else %}else{% endcase %}', 'a' => [1, 1, 1, 1])
    assert_template_result('else', '{% case a.size %}{% when 1 %}1{% when 2 %}2{% else %}else{% endcase %}', 'a' => [1, 1, 1, 1, 1])
  end

  def test_case_on_length_with_else
    assert_template_result('else',  '{% case a.empty? %}{% when true %}true{% when false %}false{% else %}else{% endcase %}', {})
    assert_template_result('false', '{% case false %}{% when true %}true{% when false %}false{% else %}else{% endcase %}', {})
    assert_template_result('true',  '{% case true %}{% when true %}true{% when false %}false{% else %}else{% endcase %}', {})
    assert_template_result('else',  '{% case NULL %}{% when true %}true{% when false %}false{% else %}else{% endcase %}', {})
  end

  def test_assign_from_case
    # Example from the shopify forums
    code = %q({% case collection.handle %}{% when 'menswear-jackets' %}{% assign ptitle = 'menswear' %}{% when 'menswear-t-shirts' %}{% assign ptitle = 'menswear' %}{% else %}{% assign ptitle = 'womenswear' %}{% endcase %}{{ ptitle }})
    template = Liquid::Template.parse(code)
    assert_equal "menswear",   template.render("collection" => {'handle' => 'menswear-jackets'})
    assert_equal "menswear",   template.render("collection" => {'handle' => 'menswear-t-shirts'})
    assert_equal "womenswear", template.render("collection" => {'handle' => 'x'})
    assert_equal "womenswear", template.render("collection" => {'handle' => 'y'})
    assert_equal "womenswear", template.render("collection" => {'handle' => 'z'})
  end

  def test_case_when_or
    code = '{% case condition %}{% when 1 or 2 or 3 %} its 1 or 2 or 3 {% when 4 %} its 4 {% endcase %}'
    assert_template_result(' its 1 or 2 or 3 ', code, {'condition' => 1 })
    assert_template_result(' its 1 or 2 or 3 ', code, {'condition' => 2 })
    assert_template_result(' its 1 or 2 or 3 ', code, {'condition' => 3 })
    assert_template_result(' its 4 ', code, {'condition' => 4 })
    assert_template_result('', code, {'condition' => 5 })

    code = '{% case condition %}{% when 1 or "string" or null %} its 1 or 2 or 3 {% when 4 %} its 4 {% endcase %}'
    assert_template_result(' its 1 or 2 or 3 ', code, {'condition' => 1 })
    assert_template_result(' its 1 or 2 or 3 ', code, {'condition' => 'string' })
    assert_template_result(' its 1 or 2 or 3 ', code, {'condition' => nil })
    assert_template_result('', code, {'condition' => 'something else' })
  end

  def test_case_when_comma
    code = '{% case condition %}{% when 1, 2, 3 %} its 1 or 2 or 3 {% when 4 %} its 4 {% endcase %}'
    assert_template_result(' its 1 or 2 or 3 ', code, {'condition' => 1 })
    assert_template_result(' its 1 or 2 or 3 ', code, {'condition' => 2 })
    assert_template_result(' its 1 or 2 or 3 ', code, {'condition' => 3 })
    assert_template_result(' its 4 ', code, {'condition' => 4 })
    assert_template_result('', code, {'condition' => 5 })

    code = '{% case condition %}{% when 1, "string", null %} its 1 or 2 or 3 {% when 4 %} its 4 {% endcase %}'
    assert_template_result(' its 1 or 2 or 3 ', code, {'condition' => 1 })
    assert_template_result(' its 1 or 2 or 3 ', code, {'condition' => 'string' })
    assert_template_result(' its 1 or 2 or 3 ', code, {'condition' => nil })
    assert_template_result('', code, {'condition' => 'something else' })
  end

  def test_assign
    assert_equal 'variable', Liquid::Template.parse( '{% assign a = "variable"%}{{a}}'  ).render
  end

  def test_assign_is_global
    assert_equal 'variable', Liquid::Template.parse( '{%for i in (1..2) %}{% assign a = "variable"%}{% endfor %}{{a}}'  ).render
  end

  def test_case_detects_bad_syntax
    assert_raise(SyntaxError) do
      assert_template_result('',  '{% case false %}{% when %}true{% endcase %}', {})
    end

    assert_raise(SyntaxError) do
      assert_template_result('',  '{% case false %}{% huh %}true{% endcase %}', {})
    end

  end
<<<<<<< HEAD
  
   
  def test_cycle

    assert_template_result('one','{%cycle "one", "two"%}')  
    assert_template_result('one two','{%cycle "one", "two"%} {%cycle "one", "two"%}') 
    
    assert_template_result('one two one','{%cycle "one", "two"%} {%cycle "one", "two"%} {%cycle "one", "two"%}') 
    
    assert_template_result('text-align: left,text-align: right','{%cycle "text-align: left", "text-align: right" %},{%cycle "text-align: left", "text-align: right"%}') 

    assert_template_result('','.{% cycle '' %}')  
    assert_template_result('','.{% cycle "" %}')  
    assert_template_result('','.{% cycle "", "" %}')  
    assert_template_result('.','.{% cycle "", "", "</tr><tr>" %}')  
    assert_template_result('...</tr><tr> ','.{% cycle "", "", "</tr><tr>" %}.{% cycle "", "", "</tr><tr>" %}.{% cycle "", "", "</tr><tr>" %} {% cycle "", "", "</tr><tr>" %}')  
    
=======



  def test_cycle

    assert_template_result('one','{%cycle "one", "two"%}')
    assert_template_result('one two','{%cycle "one", "two"%} {%cycle "one", "two"%}')

    assert_template_result('one two one','{%cycle "one", "two"%} {%cycle "one", "two"%} {%cycle "one", "two"%}')

    assert_template_result('text-align: left text-align: right','{%cycle "text-align: left", "text-align: right" %} {%cycle "text-align: left", "text-align: right"%}')

>>>>>>> 37e913f7
  end

  def test_multiple_cycles
    assert_template_result('1 2 1 1 2 3 1','{%cycle 1,2%} {%cycle 1,2%} {%cycle 1,2%} {%cycle 1,2,3%} {%cycle 1,2,3%} {%cycle 1,2,3%} {%cycle 1,2,3%}')
  end

  def test_multiple_named_cycles
    assert_template_result('one one two two one one','{%cycle 1: "one", "two" %} {%cycle 2: "one", "two" %} {%cycle 1: "one", "two" %} {%cycle 2: "one", "two" %} {%cycle 1: "one", "two" %} {%cycle 2: "one", "two" %}')
  end

  def test_multiple_named_cycles_with_names_from_context
    assigns = {"var1" => 1, "var2" => 2 }
    assert_template_result('one one two two one one','{%cycle var1: "one", "two" %} {%cycle var2: "one", "two" %} {%cycle var1: "one", "two" %} {%cycle var2: "one", "two" %} {%cycle var1: "one", "two" %} {%cycle var2: "one", "two" %}', assigns)
  end

  def test_size_of_array
    assigns = {"array" => [1,2,3,4]}
    assert_template_result('array has 4 elements', "array has {{ array.size }} elements", assigns)
  end

  def test_size_of_hash
    assigns = {"hash" => {:a => 1, :b => 2, :c=> 3, :d => 4}}
    assert_template_result('hash has 4 elements', "hash has {{ hash.size }} elements", assigns)
  end

  def test_illegal_symbols
    assert_template_result('',     '{% if true == empty %}?{% endif %}', {})
    assert_template_result('',     '{% if true == null %}?{% endif %}', {})
    assert_template_result('',     '{% if empty == true %}?{% endif %}', {})
    assert_template_result('',     '{% if null == true %}?{% endif %}', {})
  end

  def test_for_reversed
    assigns = {'array' => [ 1, 2, 3] }
    assert_template_result('321','{%for item in array reversed %}{{item}}{%endfor%}',assigns)
  end


  def test_ifchanged
    assigns = {'array' => [ 1, 1, 2, 2, 3, 3] }
    assert_template_result('123','{%for item in array%}{%ifchanged%}{{item}}{% endifchanged %}{%endfor%}',assigns)

    assigns = {'array' => [ 1, 1, 1, 1] }
    assert_template_result('1','{%for item in array%}{%ifchanged%}{{item}}{% endifchanged %}{%endfor%}',assigns)
  end
end<|MERGE_RESOLUTION|>--- conflicted
+++ resolved
@@ -98,15 +98,7 @@
     assigns = {'array' => [1,2,3] }
     assert_template_result('+--', '{%for item in array%}{% if forloop.first %}+{% else %}-{% endif %}{%endfor%}', assigns)
   end
-<<<<<<< HEAD
-    
-=======
-
-  def test_for_with_filtered_expressions
-    assert_template_result('abc','{% for letter in letters|sort %}{{ letter }}{% endfor %}', 'letters' => %w{c b a})
-  end
-
->>>>>>> 37e913f7
+
   def test_limiting
     assigns = {'array' => [1,2,3,4,5,6,7,8,9,0]}
     assert_template_result('12','{%for i in array limit:2 %}{{ i }}{%endfor%}',assigns)
@@ -348,25 +340,6 @@
     end
 
   end
-<<<<<<< HEAD
-  
-   
-  def test_cycle
-
-    assert_template_result('one','{%cycle "one", "two"%}')  
-    assert_template_result('one two','{%cycle "one", "two"%} {%cycle "one", "two"%}') 
-    
-    assert_template_result('one two one','{%cycle "one", "two"%} {%cycle "one", "two"%} {%cycle "one", "two"%}') 
-    
-    assert_template_result('text-align: left,text-align: right','{%cycle "text-align: left", "text-align: right" %},{%cycle "text-align: left", "text-align: right"%}') 
-
-    assert_template_result('','.{% cycle '' %}')  
-    assert_template_result('','.{% cycle "" %}')  
-    assert_template_result('','.{% cycle "", "" %}')  
-    assert_template_result('.','.{% cycle "", "", "</tr><tr>" %}')  
-    assert_template_result('...</tr><tr> ','.{% cycle "", "", "</tr><tr>" %}.{% cycle "", "", "</tr><tr>" %}.{% cycle "", "", "</tr><tr>" %} {% cycle "", "", "</tr><tr>" %}')  
-    
-=======
 
 
 
@@ -379,7 +352,6 @@
 
     assert_template_result('text-align: left text-align: right','{%cycle "text-align: left", "text-align: right" %} {%cycle "text-align: left", "text-align: right"%}')
 
->>>>>>> 37e913f7
   end
 
   def test_multiple_cycles
