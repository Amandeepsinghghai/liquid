require 'cgi'
require 'bigdecimal'

module Liquid

  module StandardFilters

    # Return the size of an array or of an string
    def size(input)

      input.respond_to?(:size) ? input.size : 0
    end

    # convert a input string to DOWNCASE
    def downcase(input)
      input.to_s.downcase
    end

    # convert a input string to UPCASE
    def upcase(input)
      input.to_s.upcase
    end

    # capitalize words in the input centence
    def capitalize(input)
      input.to_s.capitalize
    end

    def escape(input)
      CGI.escapeHTML(input) rescue input
    end

    def escape_once(input)
      ActionView::Helpers::TagHelper.escape_once(input)
    rescue NameError
      input
    end

    alias_method :h, :escape

    # Truncate a string down to x characters
    def truncate(input, length = 50, truncate_string = "...")
      if input.nil? then return end
      l = length.to_i - truncate_string.length
      l = 0 if l < 0
      truncated = RUBY_VERSION[0,3] == "1.8" ? input.scan(/./mu)[0...l].to_s : input[0...l]
      input.length > length.to_i ? truncated + truncate_string : input
    end

    def truncatewords(input, words = 15, truncate_string = "...")
      if input.nil? then return end
      wordlist = input.to_s.split
      l = words.to_i - 1
      l = 0 if l < 0
      wordlist.length > l ? wordlist[0..l].join(" ") + truncate_string : input
    end

    # Split input string into an array of substrings separated by given pattern.
    #
    # Example:
    #   <div class="summary">{{ post | split '//' | first }}</div>
    #
    def split(input, pattern)
      input.split(pattern)
    end

    def strip_html(input)
<<<<<<< HEAD
      input.to_s.gsub(/<script.*?<\/script>/, '').gsub(/<!--.*?-->/, '').gsub(/<.*?>/, '')
=======
      input.to_s.gsub(/<script.*?<\/script>/m, '').gsub(/<.*?>/m, '')
>>>>>>> 4a2bbafe
    end

    # Remove all newlines from the string
    def strip_newlines(input)
      input.to_s.gsub(/\r?\n/, '')
    end


    # Join elements of the array with certain character between them
    def join(input, glue = ' ')
      [input].flatten.join(glue)
    end

    # Sort elements of the array
    # provide optional property with which to sort an array of hashes or drops
    def sort(input, property = nil)
      ary = [input].flatten
      if property.nil?
        ary.sort
      elsif ary.first.respond_to?('[]') and !ary.first[property].nil?
        ary.sort {|a,b| a[property] <=> b[property] }
      elsif ary.first.respond_to?(property)
        ary.sort {|a,b| a.send(property) <=> b.send(property) }
      end
    end

    # Reverse the elements of an array
    def reverse(input)
      ary = [input].flatten
      ary.reverse
    end

    # map/collect on a given property
    def map(input, property)
      ary = [input].flatten
      if ary.first.respond_to?('[]') and !ary.first[property].nil?
        ary.map {|e| e[property] }
      elsif ary.first.respond_to?(property)
        ary.map {|e| e.send(property) }
      end
    end

    # Replace occurrences of a string with another
    def replace(input, string, replacement = '')
      input.to_s.gsub(string, replacement.to_s)
    end

    # Replace the first occurrences of a string with another
    def replace_first(input, string, replacement = '')
      input.to_s.sub(string, replacement.to_s)
    end

    # remove a substring
    def remove(input, string)
      input.to_s.gsub(string, '')
    end

    # remove the first occurrences of a substring
    def remove_first(input, string)
      input.to_s.sub(string, '')
    end

    # add one string to another
    def append(input, string)
      input.to_s + string.to_s
    end

    # prepend a string to another
    def prepend(input, string)
      string.to_s + input.to_s
    end

    # Add <br /> tags in front of all newlines in input string
    def newline_to_br(input)
      input.to_s.gsub(/\n/, "<br />\n")
    end

    # Reformat a date
    #
    #   %a - The abbreviated weekday name (``Sun'')
    #   %A - The  full  weekday  name (``Sunday'')
    #   %b - The abbreviated month name (``Jan'')
    #   %B - The  full  month  name (``January'')
    #   %c - The preferred local date and time representation
    #   %d - Day of the month (01..31)
    #   %H - Hour of the day, 24-hour clock (00..23)
    #   %I - Hour of the day, 12-hour clock (01..12)
    #   %j - Day of the year (001..366)
    #   %m - Month of the year (01..12)
    #   %M - Minute of the hour (00..59)
    #   %p - Meridian indicator (``AM''  or  ``PM'')
    #   %S - Second of the minute (00..60)
    #   %U - Week  number  of the current year,
    #           starting with the first Sunday as the first
    #           day of the first week (00..53)
    #   %W - Week  number  of the current year,
    #           starting with the first Monday as the first
    #           day of the first week (00..53)
    #   %w - Day of the week (Sunday is 0, 0..6)
    #   %x - Preferred representation for the date alone, no time
    #   %X - Preferred representation for the time alone, no date
    #   %y - Year without a century (00..99)
    #   %Y - Year with century
    #   %Z - Time zone name
    #   %% - Literal ``%'' character
    def date(input, format)

      if format.to_s.empty?
        return input.to_s
      end

      if ((input.is_a?(String) && !/^\d+$/.match(input.to_s).nil?) || input.is_a?(Integer)) && input.to_i > 0
        input = Time.at(input.to_i)
      end

      date = input.is_a?(String) ? Time.parse(input) : input

      if date.respond_to?(:strftime)
        date.strftime(format.to_s)
      else
        input
      end
    rescue
      input
    end

    # Get the first element of the passed in array
    #
    # Example:
    #    {{ product.images | first | to_img }}
    #
    def first(array)
      array.first if array.respond_to?(:first)
    end

    # Get the last element of the passed in array
    #
    # Example:
    #    {{ product.images | last | to_img }}
    #
    def last(array)
      array.last if array.respond_to?(:last)
    end

    # addition
    def plus(input, operand)
      apply_operation(input, operand, :+)
    end

    # subtraction
    def minus(input, operand)
      apply_operation(input, operand, :-)
    end

    # multiplication
    def times(input, operand)
      apply_operation(input, operand, :*)
    end

    # division
    def divided_by(input, operand)
      apply_operation(input, operand, :/)
    end

    def modulo(input, operand)
      apply_operation(input, operand, :%)
    end

    private

    def to_number(obj)
      case obj
      when Float
        BigDecimal.new(obj.to_s)
      when Numeric
        obj
      when String
        (obj.strip =~ /^\d+\.\d+$/) ? BigDecimal.new(obj) : obj.to_i
      else
        0
      end
    end

    def apply_operation(input, operand, operation)
      result = to_number(input).send(operation, to_number(operand))
      result.is_a?(BigDecimal) ? result.to_f : result
    end
  end

  Template.register_filter(StandardFilters)
end<|MERGE_RESOLUTION|>--- conflicted
+++ resolved
@@ -65,18 +65,13 @@
     end
 
     def strip_html(input)
-<<<<<<< HEAD
-      input.to_s.gsub(/<script.*?<\/script>/, '').gsub(/<!--.*?-->/, '').gsub(/<.*?>/, '')
-=======
-      input.to_s.gsub(/<script.*?<\/script>/m, '').gsub(/<.*?>/m, '')
->>>>>>> 4a2bbafe
+      input.to_s.gsub(/<script.*?<\/script>/m, '').gsub(/<!--.*?-->/m, '').gsub(/<.*?>/m, '')
     end
 
     # Remove all newlines from the string
     def strip_newlines(input)
       input.to_s.gsub(/\r?\n/, '')
     end
-
 
     # Join elements of the array with certain character between them
     def join(input, glue = ' ')
