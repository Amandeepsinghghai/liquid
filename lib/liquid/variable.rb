module Liquid

  # Holds variables. Variables are only loaded "just in time"
  # and are not evaluated as part of the render stage
  #
  #   {{ monkey }}
  #   {{ user.name }}
  #
  # Variables can be combined with filters:
  #
  #   {{ user | link }}
  #
  class Variable
    FilterParser = /(?:#{FilterSeparator}|(?:\s*(?:#{QuotedFragment}|#{ArgumentSeparator})\s*)+)/o
    attr_accessor :filters, :name

    def initialize(markup)
      @markup  = markup
      @name    = nil
      @filters = []
      if match = markup.match(/\s*(#{QuotedFragment})(.*)/o)
        @name = match[1]
        if match[2].match(/#{FilterSeparator}\s*(.*)/o)
          filters = Regexp.last_match(1).scan(FilterParser)
          filters.each do |f|
<<<<<<< HEAD
            if matches = f.match(/\s*(#{WordRegex}+)/o)
=======
            if matches = f.match(/\s*(\w+)(?:\s*#{FilterArgumentSeparator}(.*))?/)
>>>>>>> f7d1e1d0
              filtername = matches[1]
              filterargs = matches[2].to_s.scan(/(?:\A|#{ArgumentSeparator})\s*((?:\w+\s*\:\s*)?#{QuotedFragment})/o).flatten
              @filters << [filtername, filterargs]
            end
          end
        end
      end
    end

    def render(context)
      return '' if @name.nil?
      @filters.inject(context[@name]) do |output, filter|
        filterargs = []
        keyword_args = {}
        filter[1].to_a.each do |a|
          if matches = a.match(/\A#{TagAttributes}\z/o)
            keyword_args[matches[1]] = context[matches[2]]
          else
            filterargs << context[a]
          end
        end
        filterargs << keyword_args unless keyword_args.empty?
        begin
          output = context.invoke(filter[0], output, *filterargs)
        rescue FilterNotFound
          raise FilterNotFound, "Error - filter '#{filter[0]}' in '#{@markup.strip}' could not be found."
        end
      end
    end
  end
end<|MERGE_RESOLUTION|>--- conflicted
+++ resolved
@@ -23,11 +23,7 @@
         if match[2].match(/#{FilterSeparator}\s*(.*)/o)
           filters = Regexp.last_match(1).scan(FilterParser)
           filters.each do |f|
-<<<<<<< HEAD
-            if matches = f.match(/\s*(#{WordRegex}+)/o)
-=======
-            if matches = f.match(/\s*(\w+)(?:\s*#{FilterArgumentSeparator}(.*))?/)
->>>>>>> f7d1e1d0
+            if matches = f.match(/\s*(#{WordRegex}+)(?:\s*#{FilterArgumentSeparator}(.*))?/)
               filtername = matches[1]
               filterargs = matches[2].to_s.scan(/(?:\A|#{ArgumentSeparator})\s*((?:\w+\s*\:\s*)?#{QuotedFragment})/o).flatten
               @filters << [filtername, filterargs]
