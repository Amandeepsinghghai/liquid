module Liquid

  # Holds variables. Variables are only loaded "just in time"
  # and are not evaluated as part of the render stage
  #
  #   {{ monkey }}
  #   {{ user.name }}
  #
  # Variables can be combined with filters:
  #
  #   {{ user | link }}
  #
  class Variable
    attr_accessor :filters, :name

    def initialize(markup)
      @markup  = markup
      @name    = nil
      @filters = []
      if match = markup.match(/\s*(#{QuotedFragment})/)
        @name = match[1]
        if markup.match(/#{FilterSeparator}\s*(.*)/)
          filters = Regexp.last_match(1).split(/#{FilterSeparator}/)
<<<<<<< HEAD

          filters.each do |f|
=======
        
          filters.each do |f|    
>>>>>>> 36860eab
            if matches = f.match(/\s*(\w+)/)
              filtername = matches[1]
              filterargs = f.scan(/(?:#{FilterArgumentSeparator}|#{ArgumentSeparator})\s*(#{QuotedFragment})/).flatten
              @filters << [filtername.to_sym, filterargs]
            end
          end
        end
      end
    end

    def render(context)
      return '' if @name.nil?
      output = context[@name]
      @filters.inject(output) do |output, filter|
        filterargs = filter[1].to_a.collect do |a|
         context[a]
        end
        begin
          output = context.invoke(filter[0], output, *filterargs)
        rescue FilterNotFound
          raise FilterNotFound, "Error - filter '#{filter[0]}' in '#{@markup.strip}' could not be found."
        end
      end
      output
    end
  end
end<|MERGE_RESOLUTION|>--- conflicted
+++ resolved
@@ -21,13 +21,7 @@
         @name = match[1]
         if markup.match(/#{FilterSeparator}\s*(.*)/)
           filters = Regexp.last_match(1).split(/#{FilterSeparator}/)
-<<<<<<< HEAD
-
-          filters.each do |f|
-=======
-        
           filters.each do |f|    
->>>>>>> 36860eab
             if matches = f.match(/\s*(\w+)/)
               filtername = matches[1]
               filterargs = f.scan(/(?:#{FilterArgumentSeparator}|#{ArgumentSeparator})\s*(#{QuotedFragment})/).flatten
