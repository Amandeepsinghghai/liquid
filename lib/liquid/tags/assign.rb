module Liquid

  # Assign sets a variable in your template.
  #
  #   {% assign foo = 'monkey' %}
  #
  # You can then use the variable later in the page.
  #
  #  {{ foo }}
  #
  class Assign < Tag
    Syntax = /(#{VariableSignature}+)\s*=\s*(.*)\s*/om

    def initialize(tag_name, markup, options)
      super
      if markup =~ Syntax
        @to = $1
        @from = Variable.new($2)
      else
        raise SyntaxError.new options[:locale].t("errors.syntax.assign".freeze)
      end
    end

    def render(context)
      val = @from.render(context)
      context.scopes.last[@to] = val
<<<<<<< HEAD
      context.increment_used_resources(:assign_score_current, val)
      ''
=======
      context.resource_limits[:assign_score_current] += (val.respond_to?(:length) ? val.length : 1)
      ''.freeze
>>>>>>> 44f29a87
    end

    def blank?
      true
    end
  end

  Template.register_tag('assign'.freeze, Assign)
end<|MERGE_RESOLUTION|>--- conflicted
+++ resolved
@@ -24,13 +24,8 @@
     def render(context)
       val = @from.render(context)
       context.scopes.last[@to] = val
-<<<<<<< HEAD
       context.increment_used_resources(:assign_score_current, val)
-      ''
-=======
-      context.resource_limits[:assign_score_current] += (val.respond_to?(:length) ? val.length : 1)
       ''.freeze
->>>>>>> 44f29a87
     end
 
     def blank?
