module Liquid

  # Capture stores the result of a block into a variable without rendering it inplace.
  #
  #   {% capture heading %}
  #     Monkeys!
  #   {% endcapture %}
  #   ...
  #   <h1>{{ heading }}</h1>
  #
  # Capture is useful for saving content for use later in your template, such as
  # in a sidebar or footer.
  #
  class Capture < Block
    Syntax = /(\w+)/

    def initialize(tag_name, markup, options)
      super
      if markup =~ Syntax
        @to = $1
      else
        raise SyntaxError.new(options[:locale].t("errors.syntax.capture"))
      end
    end

    def render(context)
      output = super
      context.scopes.last[@to] = output
<<<<<<< HEAD
      context.increment_used_resources(:assign_score_current, output)
      ''
=======
      context.resource_limits[:assign_score_current] += (output.respond_to?(:length) ? output.length : 1)
      ''.freeze
>>>>>>> 44f29a87
    end

    def blank?
      true
    end
  end

  Template.register_tag('capture'.freeze, Capture)
end<|MERGE_RESOLUTION|>--- conflicted
+++ resolved
@@ -26,13 +26,8 @@
     def render(context)
       output = super
       context.scopes.last[@to] = output
-<<<<<<< HEAD
       context.increment_used_resources(:assign_score_current, output)
-      ''
-=======
-      context.resource_limits[:assign_score_current] += (output.respond_to?(:length) ? output.length : 1)
       ''.freeze
->>>>>>> 44f29a87
     end
 
     def blank?
